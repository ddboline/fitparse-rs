//! Helper functions and structures needed to decode a FIT file using the defined profile.
use super::parser::FitDataMessage;
use crate::error::{ErrorKind, Result};
use crate::profile::{
    get_field_variant_as_string, ComponentFieldInfo, FieldDataType, FieldInfo, MesgNum, MessageInfo,
};
use crate::{FitDataField, FitDataRecord, Value};
use chrono::{DateTime, Duration, Local, NaiveDate, TimeZone};
use std::collections::HashMap;
use std::convert::{From, TryInto};
use std::f64::EPSILON;
use std::iter::IntoIterator;

impl Value {
    /// Convert the value into a vector of bytes
    fn to_ne_bytes(&self) -> Vec<u8> {
        match self {
            Value::Byte(val) => vec![*val as u8],
            Value::Enum(val) => vec![*val as u8],
            Value::SInt8(val) => vec![*val as u8],
            Value::UInt8(val) => vec![*val as u8],
            Value::SInt16(val) => val.to_ne_bytes().to_vec(),
            Value::UInt16(val) => val.to_ne_bytes().to_vec(),
            Value::SInt32(val) => val.to_ne_bytes().to_vec(),
            Value::UInt32(val) => val.to_ne_bytes().to_vec(),
            Value::String(val) => val.as_bytes().to_vec(),
            Value::Timestamp(val) => val.timestamp().to_ne_bytes().to_vec(),
            Value::Float32(val) => val.to_ne_bytes().to_vec(),
            Value::Float64(val) => val.to_ne_bytes().to_vec(),
            Value::UInt8z(val) => vec![*val as u8],
            Value::UInt16z(val) => val.to_ne_bytes().to_vec(),
            Value::UInt32z(val) => val.to_ne_bytes().to_vec(),
            Value::SInt64(val) => val.to_ne_bytes().to_vec(),
            Value::UInt64(val) => val.to_ne_bytes().to_vec(),
            Value::UInt64z(val) => val.to_ne_bytes().to_vec(),
            Value::Array(vals) => vals.iter().flat_map(|v| v.to_ne_bytes()).collect(),
        }
    }
}

/// Stores the timestamp offset from the FIT reference date in seconds
#[derive(Debug, Copy, Clone)]
enum TimestampField {
    Local(i64),
    Utc(i64),
}

impl TimestampField {
    /// Return the timestamp as an i64
    fn as_i64(&self) -> i64 {
        match self {
            Self::Local(value) => *value,
            Self::Utc(value) => *value,
        }
    }

    /// converts offset value into a proper timestamp
    fn to_date_time(self) -> DateTime<Local> {
        // reference date defined in FIT profile, it's either in UTC or local TZ
        let ref_date = NaiveDate::from_ymd(1989, 12, 31).and_hms(0, 0, 0);
        match self {
            Self::Local(value) => {
                TimeZone::from_local_datetime(&Local, &ref_date).unwrap() + Duration::seconds(value)
            }
            Self::Utc(value) => {
                TimeZone::from_utc_datetime(&Local, &ref_date) + Duration::seconds(value)
            }
        }
    }
}

impl From<TimestampField> for Value {
    fn from(timestamp: TimestampField) -> Value {
        Value::Timestamp(timestamp.to_date_time())
    }
}

/// Decodes a raw FitDataMessage using the defined profile. Additional logic is used to handle
/// values that need to accumlate across multiple messages as well as applying the
/// time offset to the current base timestamp.
pub struct Decoder {
    base_timestamp: TimestampField,
    accumulate_fields: HashMap<u32, Value>,
}

impl Decoder {
    /// Create a new decoder
    pub fn new() -> Self {
        Decoder {
            base_timestamp: TimestampField::Utc(0),
            accumulate_fields: HashMap::new(),
        }
    }

    /// Reset accumation related fields
    pub fn reset(&mut self) {
        self.base_timestamp = TimestampField::Utc(0);
        self.accumulate_fields = HashMap::new();
    }

    /// Decode a raw FIT data message by applying the defined profile
    pub fn decode_message(&mut self, message: FitDataMessage) -> Result<FitDataRecord> {
        let mesg_num = MesgNum::from(message.global_message_number());
        let mesg_info = mesg_num.message_info();
        let mut record = FitDataRecord::new(mesg_num);

        // check if we have a real timestamp field to set the reference
        if let Some(Some(value)) = message.fields().get(&253) {
            let value = value.clone();
            self.base_timestamp =
                if let Some(info) = get_message_field(&mesg_info, 253, &HashMap::new()) {
                    if let FieldDataType::LocalDateTime = info.field_type() {
                        TimestampField::Local(value.try_into().unwrap_or(0))
                    } else {
                        TimestampField::Utc(value.try_into().unwrap_or(0))
                    }
                } else {
                    // default to assuming we have a UTC timestamp
                    TimestampField::Utc(value.try_into().unwrap_or(0))
                }
        }

        // process raw data
        for field in self.build_data_fields_from_map(mesg_info, message.fields())? {
            record.push(field);
        }

        // Add a timestamp field if we have a time offset
        if let Some(time_offset) = message.time_offset() {
            record.push(FitDataField::new(
                String::from("timestamp"),
                253,
                self.update_timestamp(time_offset),
                String::new(),
            ));
        }

        // TODO: process developer fields

        Ok(record)
    }

    /// Build processed field values from the raw data mapping
    fn build_data_fields_from_map(
        &mut self,
        mesg_info: MessageInfo,
        data_map: &HashMap<u8, Option<Value>>,
    ) -> Result<Vec<FitDataField>> {
        // initialize process queue with field info for parsed, valid fields.
        let msg_num = mesg_info.global_message_number().as_u16();
        let mut data_fields = Vec::new();
        let mut data_map: HashMap<u8, Value> = data_map
            .iter()
            .filter_map(|(key, val)| val.as_ref().map(|v| (*key, v.clone())))
            .collect();
        let mut process_queue: Vec<(u8, Option<FieldInfo>)> = data_map
            .keys()
            .map(|k| (*k, get_message_field(&mesg_info, *k, &data_map).cloned()))
            .collect();

        while !process_queue.is_empty() {
            let (def_num, field_info) = process_queue.remove(0);
            let mut value = data_map[&def_num].clone();

            if let Some(field_info) = field_info {
                // check for components, the decomposition is profile specific so
                // we dont store the parent field because we want the JSON to be
                // profile agnostic
                if field_info.components().is_empty() {
                    if field_info.accumulate() {
                        value = self.accumlate_value(msg_num, def_num, value)?;
                    }
                    data_fields.push(data_field_with_info(&field_info, value)?);
                } else {
                    let (infos, values): (Vec<_>, Vec<_>) =
                        expand_components(&field_info, &value).into_iter().unzip();
                    // add all data to map first and then update process queue since reference fields
                    // are data dependent
                    for (comp_info, comp_value) in infos.iter().zip(values.into_iter()) {
                        data_map.insert(comp_info.dest_def_number(), comp_value);
                    }
                    for comp_info in infos {
                        let dest_def_number = comp_info.dest_def_number();
                        let old_field_info =
                            get_message_field(&mesg_info, comp_info.dest_def_number(), &data_map);
<<<<<<< HEAD
                        let new_field_info =
                            old_field_info.map(|info| comp_info.to_field_info(info));
=======
                        let new_field_info = old_field_info.map(|i| comp_info.to_field_info(i));
>>>>>>> d3bba343
                        process_queue.push((dest_def_number, new_field_info));
                    }
                }
            } else {
                data_fields.push(unknown_field(def_num, value));
            }
        }

        data_fields.sort_by_key(|f| f.number());
        Ok(data_fields)
    }

    /// Increment the stored field value
    fn accumlate_value(&mut self, msg_num: u16, def_num: u8, value: Value) -> Result<Value> {
        // use macro to duplicate same type only addition logic
        macro_rules! only_add_like_values {
            ($key:ident, $val:ident, $stored_value:ident, $variant:ident) => {
                if let Value::$variant(other) = value {
                    let value = Value::$variant($val + other);
                    self.accumulate_fields.insert($key, value.clone());
                    Ok(value)
                } else {
                    Err(ErrorKind::ValueError(format!(
                        "Mixed type addition {} and {} cannot be combined",
                        $stored_value, value
                    ))
                    .into())
                }
            };
        }

        let key = (msg_num as u32) << 8 | def_num as u32;
        if let Some(stored_value) = self.accumulate_fields.get(&key) {
            match stored_value {
                Value::Timestamp(_) => Err(ErrorKind::ValueError(
                    "Cannot accumlate timestamp fields".to_string(),
                )
                .into()),
                Value::Byte(val) => only_add_like_values!(key, val, stored_value, Byte),
                Value::Enum(_) => {
                    Err(ErrorKind::ValueError("Cannot accumlate enum fields".to_string()).into())
                }
                Value::SInt8(val) => only_add_like_values!(key, val, stored_value, SInt8),
                Value::UInt8(val) => only_add_like_values!(key, val, stored_value, UInt8),
                Value::UInt8z(val) => only_add_like_values!(key, val, stored_value, UInt8z),
                Value::SInt16(val) => only_add_like_values!(key, val, stored_value, SInt16),
                Value::UInt16(val) => only_add_like_values!(key, val, stored_value, UInt16),
                Value::UInt16z(val) => only_add_like_values!(key, val, stored_value, UInt16z),
                Value::SInt32(val) => only_add_like_values!(key, val, stored_value, SInt32),
                Value::UInt32(val) => only_add_like_values!(key, val, stored_value, UInt32),
                Value::UInt32z(val) => only_add_like_values!(key, val, stored_value, UInt32z),
                Value::SInt64(val) => only_add_like_values!(key, val, stored_value, SInt64),
                Value::UInt64(val) => only_add_like_values!(key, val, stored_value, UInt64),
                Value::UInt64z(val) => only_add_like_values!(key, val, stored_value, UInt64z),
                Value::Float32(val) => only_add_like_values!(key, val, stored_value, Float32),
                Value::Float64(val) => only_add_like_values!(key, val, stored_value, Float64),
                Value::String(_) => {
                    Err(ErrorKind::ValueError("Cannot accumlate string fields".to_string()).into())
                }
                Value::Array(_) => {
                    Err(ErrorKind::ValueError("Cannot accumlate array fields".to_string()).into())
                }
            }
        } else {
            self.accumulate_fields.insert(key, value.clone());
            Ok(value)
        }
    }

    /// Update the timestamp with a new offset and return the value
    fn update_timestamp(&mut self, offset: u8) -> Value {
        let offset: i64 = offset as i64;
        let mask: i64 = 31; // last 5 significant bits of value
        let mut value = offset + (self.base_timestamp.as_i64() & !mask);
        // account for rollover if needed
        if offset < (self.base_timestamp.as_i64() & mask) {
            value += 32;
        }

        // update stored value and return
        match self.base_timestamp {
            TimestampField::Local(_) => {
                self.base_timestamp = TimestampField::Local(value);
            }
            TimestampField::Utc(_) => {
                self.base_timestamp = TimestampField::Utc(value);
            }
        }

        Value::from(self.base_timestamp)
    }
}

/// Fetch the information for a specific field, if the field contains subfields then
/// we use the data values provided to try and de-reference it and return the subfield
/// info instead
fn get_message_field<'a>(
    msg: &'a MessageInfo,
    key: u8,
    data_map: &HashMap<u8, Value>,
) -> Option<&'a FieldInfo> {
    if let Some(field) = msg.fields().get(&key) {
        // check against subfields
        for (num, val, sub_info) in field.subfields() {
            if let Some(v) = data_map.get(num) {
                if v.clone().try_into().map_or(false, |v: i64| v == *val) {
                    return Some(sub_info);
                }
            }
        }
        // fallback to initial field info as default return
        return Some(field);
    }
    None
}

/// Applies a bitmask to the value and uses the field info to derive additional fields based on the
/// defined components
fn expand_components<'a>(
    field_info: &'a FieldInfo,
    value: &Value,
) -> Vec<(&'a ComponentFieldInfo, Value)> {
    // extract out each field by masking specific bits, spanning 1 or more bytes
    let bit_mask = [1u8, 2u8, 4u8, 8u8, 16u8, 32u8, 64u8, 128u8];
    let mut bytes = value.to_ne_bytes().into_iter();
    let mut components = Vec::new();
    let mut byte = bytes.next().unwrap_or(0);
    let mut bit_pos = 0;
    for comp_fld in field_info.components() {
        let mut tmp: u64 = 0;
        for pos in 0..comp_fld.bits() {
            tmp |= (((byte & bit_mask[bit_pos]) >> bit_pos) as u64) << pos;
            if bit_pos == 7 {
                byte = bytes.next().unwrap_or(0);
                bit_pos = 0;
            } else {
                bit_pos += 1;
            }
        }
        components.push((comp_fld, Value::UInt64(tmp)));
    }

    components
}

/// Applies any necessary value conversions based on the field specification
fn convert_value(field_info: &FieldInfo, value: Value) -> Result<Value> {
    // for array types return inner vector unmodified
    if let Value::Array(vals) = value {
        return Ok(Value::Array(vals));
    }

    // handle time types specially, if for some reason I can't convert to an integer we will
    // just dump the reference timestamp by passing it a 0
    match field_info.field_type() {
        FieldDataType::DateTime => {
            return Ok(Value::from(TimestampField::Utc(
                value.try_into().unwrap_or(0),
            )));
        }
        FieldDataType::LocalDateTime => {
            return Ok(Value::from(TimestampField::Local(
                value.try_into().unwrap_or(0),
            )));
        }
        _ => (),
    }

    // convert enum or rescale integer value into floating point
    if field_info.field_type().is_enum_type() {
        let val: i64 = value.try_into()?;
        Ok(Value::String(get_field_variant_as_string(
            field_info.field_type(),
            val,
        )))
    } else if ((field_info.scale() - 1.0).abs() > EPSILON)
        || ((field_info.offset() - 0.0).abs() > EPSILON)
    {
        let val: f64 = value.try_into()?;
        Ok(Value::Float64(
            val / field_info.scale() - field_info.offset(),
        ))
    } else {
        Ok(value)
    }
}

/// Build a data field using the provided FIT profile information
fn data_field_with_info(field_info: &FieldInfo, value: Value) -> Result<FitDataField> {
    let value = convert_value(field_info, value)?;
    Ok(FitDataField::new(
        field_info.name().to_string(),
        field_info.def_number(),
        value,
        field_info.units().to_string(),
    ))
}

/// Create an "unknown" field as a placeholder if we don't have any field information
fn unknown_field(field_def_num: u8, value: Value) -> FitDataField {
    FitDataField::new(
        format!("unknown_field_{}", field_def_num),
        field_def_num,
        value,
        String::new(),
    )
}<|MERGE_RESOLUTION|>--- conflicted
+++ resolved
@@ -183,12 +183,7 @@
                         let dest_def_number = comp_info.dest_def_number();
                         let old_field_info =
                             get_message_field(&mesg_info, comp_info.dest_def_number(), &data_map);
-<<<<<<< HEAD
-                        let new_field_info =
-                            old_field_info.map(|info| comp_info.to_field_info(info));
-=======
                         let new_field_info = old_field_info.map(|i| comp_info.to_field_info(i));
->>>>>>> d3bba343
                         process_queue.push((dest_def_number, new_field_info));
                     }
                 }
